--- conflicted
+++ resolved
@@ -6,7 +6,6 @@
 import scipy.stats
 import statsmodels.api as sm
 from statsmodels.formula.api import ols
-<<<<<<< HEAD
 
 import acore.utils
 from acore.multiple_testing import (
@@ -63,25 +62,17 @@
 ) -> pd.DataFrame:
     """Differential analysis procedure between two groups. Calculaes
     mean per group and t-test for each variable in `vars` between two groups."""
-    ret = calc_means_between_groups(df, boolean_array=boolean_array, event_names=event_names)
+    ret = calc_means_between_groups(
+        df, boolean_array=boolean_array, event_names=event_names
+    )
     ttests = calc_ttest(df, boolean_array=boolean_array, vars=ret.index)
     ret = ret.join(ttests.loc[:, pd.IndexSlice[:, ttest_vars]])
     return ret
 
+
 # end njab.stats.groups_comparision.py
 
-=======
-
-import acore.utils
-from acore.multiple_testing import (
-    apply_pvalue_correction,
-    apply_pvalue_permutation_fdrcorrection,
-    correct_pairwise_ttest,
-    get_max_permutations,
-)
-
-
->>>>>>> f991e465
+
 def calculate_ttest(
     df,
     condition1,
@@ -94,18 +85,18 @@
     r=0.707,
 ):
     """
-    Calculates the t-test for the means of independent samples belonging to two different 
-    groups. For more information visit 
+    Calculates the t-test for the means of independent samples belonging to two different
+    groups. For more information visit
     https://docs.scipy.org/doc/scipy/reference/generated/scipy.stats.ttest_ind.html.
 
-    :param df: pandas dataframe with groups and subjects as rows and protein identifier 
+    :param df: pandas dataframe with groups and subjects as rows and protein identifier
                as column.
     :param str condition1: identifier of first group.
     :param str condition2: ientifier of second group.
     :param bool is_logged: data is logged transformed
     :param bool non_par: if True, normality and variance equality assumptions are checked
                          and non-parametric test Mann Whitney U test if not passed
-    :return: Tuple with t-statistics, two-tailed p-value, mean of first group, 
+    :return: Tuple with t-statistics, two-tailed p-value, mean of first group,
              mean of second group and logfc.
 
     Example::
@@ -152,7 +143,7 @@
 
 def calculate_THSD(df, column, group="group", alpha=0.05, is_logged=True):
     """
-    Pairwise Tukey-HSD posthoc test using pingouin stats. 
+    Pairwise Tukey-HSD posthoc test using pingouin stats.
     For more information visit https://pingouin-stats.org/generated/pingouin.pairwise_tukey.html
 
     :param df: pandas dataframe with group and protein identifier as columns
