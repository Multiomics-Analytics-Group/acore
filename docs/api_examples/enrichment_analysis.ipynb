--- conflicted
+++ resolved
@@ -193,11 +193,7 @@
    "id": "4bbf5dc4",
    "metadata": {},
    "source": [
-<<<<<<< HEAD
-    "# ANCOVA: Compute up and downregulated genes\n",
-=======
     "# ANOVA: Compute up and downregulated genes\n",
->>>>>>> 1b437e45
     "These will be used to find enrichments in the set of both up and downregulated genes."
    ]
   },
@@ -363,10 +359,7 @@
     "ret = acore.enrichment_analysis.run_up_down_regulation_enrichment(\n",
     "    regulation_data=diff_reg,\n",
     "    annotation=annotations,\n",
-<<<<<<< HEAD
-=======
     "    pval_col=\"padj\",\n",
->>>>>>> 1b437e45
     "    min_detected_in_set=2,\n",
     "    lfc_cutoff=1,\n",
     ")\n",
@@ -392,10 +385,7 @@
     "ret = acore.enrichment_analysis.run_up_down_regulation_enrichment(\n",
     "    regulation_data=diff_reg,\n",
     "    annotation=annotations,\n",
-<<<<<<< HEAD
-=======
     "    pval_col=\"padj\",\n",
->>>>>>> 1b437e45
     "    min_detected_in_set=2,\n",
     "    lfc_cutoff=0.5,  # ! the default is 1\n",
     ")\n",
@@ -421,10 +411,7 @@
     "ret = acore.enrichment_analysis.run_up_down_regulation_enrichment(\n",
     "    regulation_data=diff_reg,\n",
     "    annotation=annotations,\n",
-<<<<<<< HEAD
-=======
     "    pval_col=\"padj\",\n",
->>>>>>> 1b437e45
     "    min_detected_in_set=1,\n",
     "    lfc_cutoff=0.5,  # ! the default is 1\n",
     ")\n",
