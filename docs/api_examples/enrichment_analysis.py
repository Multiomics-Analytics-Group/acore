--- conflicted
+++ resolved
@@ -14,11 +14,7 @@
 
 
 # %% tags=["hide-output"]
-<<<<<<< HEAD
-# %pip install acore vuecore
-=======
-# %pip install acore vuecore 'plotly<6'
->>>>>>> 1b437e45
+# %pip install acore vuecore plotly
 
 # %%
 from pathlib import Path
@@ -96,11 +92,7 @@
 
 
 # %% [markdown]
-<<<<<<< HEAD
-# # ANCOVA: Compute up and downregulated genes
-=======
 # # ANOVA: Compute up and downregulated genes
->>>>>>> 1b437e45
 # These will be used to find enrichments in the set of both up and downregulated genes.
 
 # %%
@@ -189,10 +181,7 @@
 ret = acore.enrichment_analysis.run_up_down_regulation_enrichment(
     regulation_data=diff_reg,
     annotation=annotations,
-<<<<<<< HEAD
-=======
     pval_col="padj",
->>>>>>> 1b437e45
     min_detected_in_set=2,
     lfc_cutoff=1,
 )
@@ -206,10 +195,7 @@
 ret = acore.enrichment_analysis.run_up_down_regulation_enrichment(
     regulation_data=diff_reg,
     annotation=annotations,
-<<<<<<< HEAD
-=======
     pval_col="padj",
->>>>>>> 1b437e45
     min_detected_in_set=2,
     lfc_cutoff=0.5,  # ! the default is 1
 )
@@ -223,10 +209,7 @@
 ret = acore.enrichment_analysis.run_up_down_regulation_enrichment(
     regulation_data=diff_reg,
     annotation=annotations,
-<<<<<<< HEAD
-=======
     pval_col="padj",
->>>>>>> 1b437e45
     min_detected_in_set=1,
     lfc_cutoff=0.5,  # ! the default is 1
 )
