"""Uniprot API user functions for fetching annotations for UniProt IDs and providing
the results as a pandas.DataFrame."""

import pandas as pd

from .uniprot import (
    check_id_mapping_results_ready,
    get_id_mapping_results_link,
    get_id_mapping_results_search,
    submit_id_mapping,
)


# function for outside usage
def fetch_annotations(
    ids: pd.Index | list,
    fields: str = "accession,go_p,go_c,go_f",
) -> pd.DataFrame:
    """Fetch annotations for UniProt IDs. Combines several calls to the API of UniProt's
    knowledgebase (KB).

    Parameters
    ----------
    ids : pd.Index | list
        Iterable of UniProt IDs. Fetches annotations as speecified by the specified fields.
    fields : str, optional
        Fields to fetch, by default "accession,go_p,go_c. See for availble fields:
        https://www.uniprot.org/help/return_fields

    Returns
    -------
    pd.DataFrame
        DataFrame with annotations of the UniProt IDs.
    """
    job_id = submit_id_mapping(from_db="UniProtKB_AC-ID", to_db="UniProtKB", ids=ids)
    # tsv used here to return a DataFrame. Maybe other formats are availale at some points
    _format = "tsv"
    if check_id_mapping_results_ready(job_id):
        link = get_id_mapping_results_link(job_id)
        # add fields to the link to get more information
        # From and Entry (accession) are the same for UniProt IDs.
        results = get_id_mapping_results_search(
            link + f"?fields={fields}&format={_format}"
        )
    header = results.pop(0).split("\t")
    results = [line.split("\t") for line in results]
    df = pd.DataFrame(results, columns=header)
    return df


def process_annotations(annotations: pd.DataFrame, fields: str) -> pd.DataFrame:
    """Process annotations fetched from UniProt API.

    Parameters
    ----------
    annotations : pd.DataFrame
        DataFrame with annotations fetched from UniProt API.
    fields : str
        Fields that were fetched from the API. Comma-separated string. Fields
        needs to match number of columns in annotations.

    Returns
    -------
    pd.DataFrame
        Processed DataFrame with annotations in long-format.
    """
    d_fields_to_col = {
        k: v for k, v in zip(fields.split(","), annotations.columns[1:], strict=True)
    }

    # expand go terms
    to_expand = list()
    for field in d_fields_to_col:
        if "go_" in field:
            col = d_fields_to_col[field]
            annotations[col] = annotations[col].str.split(";")
            to_expand.append(col)
    for col in to_expand:
        # this is a bit wastefull. Processing to stack format should be done here.
        annotations = annotations.explode(col, ignore_index=True)
    # process other than go term columns
    annotations = (
        annotations.set_index("From")
        .rename_axis("identifier")
        # .drop("Entry", axis=1)
        .rename_axis("source", axis=1)
        .stack()
        .to_frame("annotation")
        .reset_index()
        .drop_duplicates(ignore_index=True)
<<<<<<< HEAD
=======
        .replace("", pd.NA)
        .dropna()
>>>>>>> 1b437e45
    )
    return annotations<|MERGE_RESOLUTION|>--- conflicted
+++ resolved
@@ -88,10 +88,7 @@
         .to_frame("annotation")
         .reset_index()
         .drop_duplicates(ignore_index=True)
-<<<<<<< HEAD
-=======
         .replace("", pd.NA)
         .dropna()
->>>>>>> 1b437e45
     )
     return annotations